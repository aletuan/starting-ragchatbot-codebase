--- conflicted
+++ resolved
@@ -1,27 +1,20 @@
 import os
 import sys
-<<<<<<< HEAD
-=======
 import tempfile
 import shutil
-from unittest.mock import Mock, MagicMock, patch
->>>>>>> 3dab5c10
 from dataclasses import dataclass
 from typing import Any, Dict, List, Optional
-from unittest.mock import MagicMock, Mock
+from unittest.mock import MagicMock, Mock, patch
 
 import pytest
+from fastapi.testclient import TestClient
 
 # Add the backend directory to sys.path so we can import modules
 sys.path.insert(0, os.path.join(os.path.dirname(__file__), ".."))
 
 from config import Config
-<<<<<<< HEAD
 from models import Course, CourseChunk, Lesson, SourceWithLink
 from vector_store import SearchResults
-=======
-from fastapi.testclient import TestClient
->>>>>>> 3dab5c10
 
 
 @dataclass
@@ -203,9 +196,6 @@
         "course_specific": "What topics are covered in the AI course?",
         "lesson_specific": "What is covered in lesson 1 of the AI course?",
         "general_knowledge": "What is the capital of France?",
-<<<<<<< HEAD
-        "course_outline": "What lessons are in the MCP course?",
-=======
         "course_outline": "What lessons are in the MCP course?"
     }
 
@@ -399,5 +389,4 @@
                 chunk_index=2
             )
         ]
->>>>>>> 3dab5c10
     }